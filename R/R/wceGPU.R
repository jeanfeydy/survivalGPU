--- conflicted
+++ resolved
@@ -76,6 +76,12 @@
 #'   covariates = c("age", "sex"), constrained = FALSE, aic = FALSE,
 #'   confint = 0.95, nbootstraps = 1, batchsize = 0
 #' )
+#' wce_gpu <- wceGPU(
+#'   data = drugdata, nknots = 1, cutoff = 90, id = "Id",
+#'   event = "Event", start = "Start", stop = "Stop", expos = "dose",
+#'   covariates = c("age", "sex"), constrained = FALSE, aic = FALSE,
+#'   confint = 0.95, nbootstraps = 1, batchsize = 0
+#' )
 #'
 #' # Results
 #' wce_gpu
@@ -91,6 +97,12 @@
 #'   covariates = c("age", "sex"), constrained = FALSE, aic = FALSE,
 #'   confint = 0.95, nbootstraps = 20, batchsize = 0
 #' )
+#' wce_gpu_bootstrap <- wceGPU(
+#'   data = drugdata, nknots = 1, cutoff = 90, id = "Id",
+#'   event = "Event", start = "Start", stop = "Stop", expos = "dose",
+#'   covariates = c("age", "sex"), constrained = FALSE, aic = FALSE,
+#'   confint = 0.95, nbootstraps = 20, batchsize = 0
+#' )
 #'
 #' # See confidence bands for the estimated weight function due to bootstrap
 #' plot(wce_gpu_bootstrap)
@@ -100,6 +112,8 @@
 #' }
 wceGPU <- function(data, nknots, cutoff, constrained = FALSE, aic = FALSE, id,
                    event, start, stop, expos, covariates = NULL,
+                   nbootstraps = 1, batchsize = 0, confint = 0.95,
+                   controls = NULL, ...) {
                    nbootstraps = 1, batchsize = 0, confint = 0.95,
                    controls = NULL, ...) {
   UseMethod("wceGPU")
@@ -114,22 +128,36 @@
                            aic = FALSE, id, event, start, stop, expos,
                            covariates = NULL, nbootstraps = 1, batchsize = 0,
                            confint = 0.95, controls = NULL, ...) {
+wceGPU.default <- function(data, nknots, cutoff, constrained = FALSE,
+                           aic = FALSE, id, event, start, stop, expos,
+                           covariates = NULL, nbootstraps = 1, batchsize = 0,
+                           confint = 0.95, controls = NULL, ...) {
   survivalgpu <- use_survivalGPU()
   wce_R <- survivalgpu$wce_R
 
   # Minor changes for python inputs
   if (constrained == FALSE) {
+  if (constrained == FALSE) {
     py_constrained <- "None"
   } else {
+  } else {
     py_constrained <- constrained
   }
 
+  if (length(covariates) < 2) {
   if (length(covariates) < 2) {
     py_covariates <- as.list(covariates)
   } else {
+  } else {
     py_covariates <- covariates
   }
 
+  wce <- wce_R(
+    data = data, ids = id, covars = py_covariates, stop = stop,
+    doses = expos, events = event, nknots = nknots,
+    constrained = py_constrained, cutoff = cutoff,
+    bootstrap = nbootstraps, batchsize = batchsize
+  )
   wce <- wce_R(
     data = data, ids = id, covars = py_covariates, stop = stop,
     doses = expos, events = event, nknots = nknots,
@@ -155,7 +183,12 @@
   # Outputs post processing
   knotsmat <- matrix(c(wce$knotsmat), nrow = 1)
   rownames(knotsmat) <- paste(nknots, "knot(s)")
-
+  knotsmat <- matrix(c(wce$knotsmat), nrow = 1)
+  rownames(knotsmat) <- paste(nknots, "knot(s)")
+
+  WCEmat <- wce$WCEmat
+  colnames(WCEmat) <- paste0("t", 1:cutoff)
+  rownames(WCEmat) <- paste0("bootstrap", 1:nbootstraps)
   WCEmat <- wce$WCEmat
   colnames(WCEmat) <- paste0("t", 1:cutoff)
   rownames(WCEmat) <- paste0("bootstrap", 1:nbootstraps)
@@ -164,19 +197,36 @@
   cov <- c(covariates, paste0("D", 1:(ncol(coef) - length(covariates))))
   colnames(coef) <- cov
   rownames(coef) <- paste0("bootstrap", 1:nbootstraps)
+  coef <- wce$coef
+  cov <- c(covariates, paste0("D", 1:(ncol(coef) - length(covariates))))
+  colnames(coef) <- cov
+  rownames(coef) <- paste0("bootstrap", 1:nbootstraps)
 
   vcovmat <- lapply(c(1:nbootstraps), function(x) wce$imat[x, , ])
   vcovmat <- lapply(vcovmat, "colnames<-", cov)
   vcovmat <- lapply(vcovmat, "rownames<-", cov)
   names(vcovmat) <- paste0("bootstrap", 1:nbootstraps)
+  vcovmat <- lapply(c(1:nbootstraps), function(x) wce$imat[x, , ])
+  vcovmat <- lapply(vcovmat, "colnames<-", cov)
+  vcovmat <- lapply(vcovmat, "rownames<-", cov)
+  names(vcovmat) <- paste0("bootstrap", 1:nbootstraps)
 
   SE <- cbind(wce$std, wce$SED)
   colnames(SE) <- cov
   rownames(SE) <- paste0("bootstrap", 1:nbootstraps)
+  SE <- cbind(wce$std, wce$SED)
+  colnames(SE) <- cov
+  rownames(SE) <- paste0("bootstrap", 1:nbootstraps)
 
   names(data)[names(data) == event] <- "Event"
   nevents <- length(data$Event[data$Event == 1])
-
+  names(data)[names(data) == event] <- "Event"
+  nevents <- length(data$Event[data$Event == 1])
+
+  BIC <- sapply(wce$loglik, BIC_for_wce,
+    n.events = nevents, n.knots = nknots,
+    cons = constrained, aic = aic, covariates = covariates
+  )
   BIC <- sapply(wce$loglik, BIC_for_wce,
     n.events = nevents, n.knots = nknots,
     cons = constrained, aic = aic, covariates = covariates
@@ -199,16 +249,37 @@
     confint = confint,
     nbootstraps = nbootstraps
   )
-
+  results <- list(
+    knotsmat = knotsmat,
+    WCEmat = WCEmat,
+    loglik = c(wce$loglik),
+    coef = coef,
+    vcovmat = vcovmat,
+    SE = SE,
+    covariates = covariates,
+    constrained = constrained,
+    nevents = nevents,
+    aic = aic,
+    info.criterion = BIC,
+    nknots = nknots,
+    confint = confint,
+    nbootstraps = nbootstraps
+  )
+
+  if (nbootstraps > 1) {
+    probs <- c((1 - confint) / 2, 1 - (1 - confint) / 2)
   if (nbootstraps > 1) {
     probs <- c((1 - confint) / 2, 1 - (1 - confint) / 2)
     # confidence Interval for weights (default 95%)
     results$WCEmat_CI <- apply(WCEmat, 2, stats::quantile, p = probs)
+    results$WCEmat_CI <- apply(WCEmat, 2, stats::quantile, p = probs)
 
     # confidence Interval for coefficients (default 95%)
     results$coef_CI <- apply(coef, 2, stats::quantile, p = probs)
-  }
-
+    results$coef_CI <- apply(coef, 2, stats::quantile, p = probs)
+  }
+
+  results$analysis <- "Cox"
   results$analysis <- "Cox"
 
   # wceGPU object
@@ -220,6 +291,14 @@
 ## Other functions ------------------------
 
 # Estimate BIC for different models
+BIC_for_wce <- function(PL, n.events, n.knots, cons = F, aic = FALSE, covariates) {
+  if (is.null(covariates == T)) {
+    if (cons == FALSE) {
+      if (aic == TRUE) {
+        bic <- -2 * PL + (n.knots + 4) * 2
+      } else {
+        bic <- -2 * PL + (n.knots + 4) * log(n.events)
+      }
 BIC_for_wce <- function(PL, n.events, n.knots, cons = F, aic = FALSE, covariates) {
   if (is.null(covariates == T)) {
     if (cons == FALSE) {
@@ -234,9 +313,20 @@
       } else {
         bic <- -2 * PL + (n.knots + 2) * log(n.events)
       }
+      if (aic == TRUE) {
+        bic <- -2 * PL + (n.knots + 2) * 2
+      } else {
+        bic <- -2 * PL + (n.knots + 2) * log(n.events)
+      }
     }
   } else {
     pp <- length(covariates)
+    if (cons == FALSE) {
+      if (aic == TRUE) {
+        bic <- -2 * PL + (n.knots + 4 + pp) * 2
+      } else {
+        bic <- -2 * PL + (n.knots + 4 + pp) * log(n.events)
+      }
     if (cons == FALSE) {
       if (aic == TRUE) {
         bic <- -2 * PL + (n.knots + 4 + pp) * 2
@@ -249,6 +339,10 @@
       } else {
         bic <- -2 * PL + (n.knots + 2 + pp) * log(n.events)
       }
+        bic <- -2 * PL + (n.knots + 2 + pp) * 2
+      } else {
+        bic <- -2 * PL + (n.knots + 2 + pp) * log(n.events)
+      }
     }
   }
   return(bic)
@@ -265,6 +359,7 @@
 #' @param ... additional argument(s) for methods.
 #' @exportS3Method print wceGPU
 #' @noRd
+print.wceGPU <- function(x, ...) {
 print.wceGPU <- function(x, ...) {
   object <- x
   if (object$constrained == FALSE) {
@@ -276,12 +371,27 @@
   } else {
     cat_constrained <- "Constrained ?"
   }
+  if (object$constrained == FALSE) {
+    cat_constrained <- "Unconstrained"
+  } else if (object$constrained %in% c("R", "r", "RIGHT", "Right", "right")) {
+    cat_constrained <- "Right constrained"
+  } else if (object$constrained %in% c("L", "l", "LEFT", "Left", "left")) {
+    cat_constrained <- "Left constrained"
+  } else {
+    cat_constrained <- "Constrained ?"
+  }
 
   cat(paste(
     "------- ", cat_constrained, "model, with", object$nknots,
     ifelse(object$nknots > 1, "knots", "knot"), " -------\n"
   ))
-
+  cat(paste(
+    "------- ", cat_constrained, "model, with", object$nknots,
+    ifelse(object$nknots > 1, "knots", "knot"), " -------\n"
+  ))
+
+  rownames(object$WCEmat) <- rep(" ", object$nbootstraps)
+  print(object$WCEmat[1, ])
   rownames(object$WCEmat) <- rep(" ", object$nbootstraps)
   print(object$WCEmat[1, ])
 
@@ -294,7 +404,18 @@
     ),
     sep = "\n"
   )
-
+  cat(paste("Number of events :", object$nevents[1]),
+    paste("Partial log-Likelihoods :", signif(object$loglik[1])),
+    paste(
+      ifelse(object$aic == TRUE, "AIC :", "BIC :"),
+      signif(object$info.criterion[1])
+    ),
+    sep = "\n"
+  )
+
+  if (!is.null(object$covariates)) {
+    cat(paste("\nCoefficients estimates for the covariates :"), sep = "\n")
+    print(signif(object$coef[1, object$covariates]))
   if (!is.null(object$covariates)) {
     cat(paste("\nCoefficients estimates for the covariates :"), sep = "\n")
     print(signif(object$coef[1, object$covariates]))
@@ -316,13 +437,21 @@
   #
   # }
   if (object$nbootstraps > 1) {
+  if (object$nbootstraps > 1) {
     cat("\n ---------------- \n")
     cat(paste0(
       "With bootstrap (", object$nbootstraps,
       " bootstraps), conf.level = ", object$confint, " :\n"
     ))
+    cat(paste0(
+      "With bootstrap (", object$nbootstraps,
+      " bootstraps), conf.level = ", object$confint, " :\n"
+    ))
     print(object$WCEmat_CI)
 
+    if (!is.null(object$covariates)) {
+      cat(paste("\nConfidence Interval for covariates estimates :"), sep = "\n")
+      print(signif(object$coef_CI[, object$covariates]))
     if (!is.null(object$covariates)) {
       cat(paste("\nConfidence Interval for covariates estimates :"), sep = "\n")
       print(signif(object$coef_CI[, object$covariates]))
@@ -342,6 +471,11 @@
   se_estimates <- object$SE[1, object$covariates]
   z <- estimates / se_estimates
   p <- 2 * pnorm(-abs(z))
+summary.wceGPU <- function(object, ...) {
+  estimates <- object$coef[1, object$covariates]
+  se_estimates <- object$SE[1, object$covariates]
+  z <- estimates / se_estimates
+  p <- 2 * pnorm(-abs(z))
   conf.int <- confint(object, level = object$confint, parm = object$covariates)
 
   coef_mat <- data.frame(
@@ -353,14 +487,31 @@
     z = z,
     p = p
   )
+  coef_mat <- data.frame(
+    coef = estimates,
+    ci_inf = conf.int[, 1],
+    ci_sup = conf.int[, 2],
+    exp_coef = exp(estimates),
+    se_coef = se_estimates,
+    z = z,
+    p = p
+  )
 
   colnames(coef_mat) <- c(
     "coef", paste("CI", colnames(conf.int)), "exp(coef)",
     "se(coef)", "z", "p"
   )
+  colnames(coef_mat) <- c(
+    "coef", paste("CI", colnames(conf.int)), "exp(coef)",
+    "se(coef)", "z", "p"
+  )
 
   cat("Estimated coefficients for the covariates :", sep = "\n")
   stats::printCoefmat(coef_mat,
+    digits = 2,
+    P.values = TRUE,
+    has.Pvalue = TRUE
+  )
     digits = 2,
     P.values = TRUE,
     has.Pvalue = TRUE
@@ -375,12 +526,26 @@
     sep = "\n"
   )
   if (object$nbootstraps > 1) {
+  cat(paste("Number of events :", object$nevents[1]),
+    paste("Partial log-Likelihoods :", signif(object$loglik[1])),
+    paste(
+      ifelse(object$aic == TRUE, "AIC :", "BIC :"),
+      signif(object$info.criterion[1])
+    ),
+    sep = "\n"
+  )
+  if (object$nbootstraps > 1) {
     cat("\n ---------------- \n")
     cat(paste0(
       "With bootstrap (", object$nbootstraps,
       " bootstraps), conf.level = ", object$confint, " :\n"
     ))
+    cat(paste0(
+      "With bootstrap (", object$nbootstraps,
+      " bootstraps), conf.level = ", object$confint, " :\n"
+    ))
     cat("\nCI of estimates :\n")
+    print(t(signif(object$coef_CI[, object$covariates])))
     print(t(signif(object$coef_CI[, object$covariates])))
     # cat("\n")
     # cat("Quantile Partial log-Likelihoods :\n")
@@ -401,7 +566,26 @@
 #' @noRd
 coef.wceGPU <- function(object, ...) {
   if (is.null(object$covariates)) {
+coef.wceGPU <- function(object, ...) {
+  if (is.null(object$covariates)) {
     list(WCEest = object$coef)
+  } else {
+    if (object$nbootstraps == 1) {
+      list(
+        WCEest = object$coef[, !colnames(object$coef) %in% object$covariates],
+        covariates = object$coef[, object$covariates]
+      )
+    } else {
+      list(
+        coef = list(
+          WCEest = object$coef[, !colnames(object$coef) %in% object$covariates],
+          covariates = object$coef[, object$covariates]
+        ),
+        CI = list(
+          WCEest = object$coef_CI[, !colnames(object$coef) %in% object$covariates],
+          covariates = object$coef_CI[, object$covariates]
+        )
+      )
   } else {
     if (object$nbootstraps == 1) {
       list(
@@ -436,6 +620,7 @@
 #' @rdname wceGPU
 #' @exportS3Method plot wceGPU
 plot.wceGPU <- function(x, ..., hist.covariates = FALSE) {
+plot.wceGPU <- function(x, ..., hist.covariates = FALSE) {
   object <- x
   if (object$nbootstraps == 1) {
     if (object$aic == TRUE) {
@@ -444,7 +629,19 @@
       info <- "BIC"
     }
     bic_legend <- paste(info, "=", round(object$info.criterion, 2))
-
+  if (object$nbootstraps == 1) {
+    if (object$aic == TRUE) {
+      info <- "AIC"
+    } else {
+      info <- "BIC"
+    }
+    bic_legend <- paste(info, "=", round(object$info.criterion, 2))
+
+    graphics::matplot(t(object$WCEmat),
+      lty = 1, type = "l", ylab = "weights",
+      xlab = "Time elapsed"
+    )
+    graphics::title(paste("Estimated weight functions\n", bic_legend))
     graphics::matplot(t(object$WCEmat),
       lty = 1, type = "l", ylab = "weights",
       xlab = "Time elapsed"
@@ -454,7 +651,17 @@
   } else { # If bootstrap
 
     if (isTRUE(hist.covariates) & !is.null(object$covariates)) {
+    if (isTRUE(hist.covariates) & !is.null(object$covariates)) {
       for (i in object$covariates) {
+        graphics::hist(object$coef[, i],
+          main = paste0(
+            "Histogram of ", i, " coefficient with ",
+            object$nbootstraps,
+            " bootstraps\n (without bootstraps coef = ",
+            round(object$coef[1, i], 2), ")"
+          ),
+          xlab = "Coefficient"
+        )
         graphics::hist(object$coef[, i],
           main = paste0(
             "Histogram of ", i, " coefficient with ",
@@ -484,6 +691,23 @@
       type = c("l"), lty = 2, col = "red",
       add = TRUE
     )
+    graphics::matplot((object$WCEmat[1, ]),
+      lty = 1, type = "l", ylab = "weights",
+      xlab = "Time elapsed"
+    )
+    graphics::title(paste0(
+      "Estimated weight functions\n with confidence interval (",
+      object$nbootstraps, " bootstraps)"
+    ))
+    graphics::matplot((object$WCEmat[1, ]), pch = 1, add = TRUE)
+    graphics::matplot((object$WCEmat_CI[1, ]),
+      type = c("l"), lty = 2, col = "red",
+      add = TRUE
+    )
+    graphics::matplot((object$WCEmat_CI[2, ]),
+      type = c("l"), lty = 2, col = "red",
+      add = TRUE
+    )
   }
 }
 
@@ -501,21 +725,28 @@
 #' @rdname wceGPU
 confint.wceGPU <- function(object, parm, level = 0.95, ..., digits = 3) {
   cf <- object$coef[1, ]
+confint.wceGPU <- function(object, parm, level = 0.95, ..., digits = 3) {
+  cf <- object$coef[1, ]
   pnames <- names(cf)
+  if (missing(parm)) {
   if (missing(parm)) {
     parm <- pnames
   } else if (is.numeric(parm)) {
+  } else if (is.numeric(parm)) {
     parm <- pnames[parm]
+  }
+  a <- (1 - level) / 2
   }
   a <- (1 - level) / 2
   a <- c(a, 1 - a)
   pct <- paste(format(100 * a, trim = TRUE, scientific = FALSE, digits = digits), "%")
+  pct <- paste(format(100 * a, trim = TRUE, scientific = FALSE, digits = digits), "%")
   fac <- qnorm(a)
+  ci <- array(NA, dim = c(length(parm), 2L), dimnames = list(parm, pct))
   ci <- array(NA, dim = c(length(parm), 2L), dimnames = list(parm, pct))
   ses <- sqrt(diag(object$vcovmat[[1]]))[parm]
   ci[] <- cf[parm] + ses %o% fac
   ci
-<<<<<<< HEAD
 }
 
 
@@ -580,6 +811,4 @@
     colnames(results) <- "HR"
   }
   return(results)
-=======
->>>>>>> e982047e
 }